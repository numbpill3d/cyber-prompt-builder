--- conflicted
+++ resolved
@@ -28,22 +28,8 @@
   isProcessing = false,
   logs = []
 }) => {
-<<<<<<< HEAD
-  const currentTime = useCurrentTime();
+const currentTime = useCurrentTime();
 
-=======
-  const [currentTime, setCurrentTime] = useState(
-    new Date().toLocaleTimeString()
-  );
-
-  useEffect(() => {
-    const interval = setInterval(() => {
-      setCurrentTime(new Date().toLocaleTimeString());
-    }, 1000);
-
-    return () => clearInterval(interval);
-  }, []);
->>>>>>> c0158a19
   return (
     <div className="space-y-4">
       <Card className="bg-black/30 border-purple-500/10 p-3">
