--- conflicted
+++ resolved
@@ -28,37 +28,8 @@
   isProcessing = false,
   logs = []
 }) => {
-<<<<<<< HEAD
-  const [currentTime, setCurrentTime] = useState(
-    new Date().toLocaleTimeString()
-  );
-
-  useEffect(() => {
-    const interval = setInterval(() => {
-      setCurrentTime(new Date().toLocaleTimeString());
-    }, 1000);
-
-    return () => clearInterval(interval);
-isProcessing = false,
-  logs = []
-}) => {
-  // Import useCurrentTime hook
-  // import { useCurrentTime } from './hooks/useCurrentTime';
-  
-  // Use the custom hook instead of useState and useEffect
-  const currentTime = useCurrentTime();
-
-  return (
-    <div className="space-y-4">
-
-  return (
-    <div className="space-y-4">
-=======
 const currentTime = useCurrentTime();
 
-  return (
-    <div className="space-y-4">
->>>>>>> d217f772
       <Card className="bg-black/30 border-purple-500/10 p-3">
         <h3 className="text-sm font-medium mb-3 flex items-center">
           <Cpu className="h-4 w-4 text-purple-400 mr-2" />
