import React, { useState, useEffect } from 'react';
import { ResizablePanel, ResizablePanelGroup } from '@/components/ui/resizable';
import { Tabs, TabsContent, TabsList, TabsTrigger } from '@/components/ui/tabs';
import { Button } from '@/components/ui/button';
import { Input } from '@/components/ui/input';
import { Card } from '@/components/ui/card';
import { Badge } from '@/components/ui/badge';
import { ScrollArea } from '@/components/ui/scroll-area';
import { 
  Zap, 
  Code, 
  History, 
  Settings, 
  Layers, 
  Tag, 
  Save,
  Download,
  Upload,
  Plus,
  Trash,
  Search,
  Database,
  BarChart3
} from 'lucide-react';

import PromptEditor from '@/components/PromptEditor';
import VersionDiff from '@/components/VersionDiff';
import AutomationPanel from '@/components/AutomationPanel';
import TokenMetrics from '@/components/TokenMetrics';

import { promptMemoryStore, PromptSession } from '@/services/memory/prompt-memory-store';
import { promptAnalyzer } from '@/services/analysis/prompt-analyzer';
import { autoTagger } from '@/services/tagging/auto-tagger';
import { v4 as uuidv4 } from 'uuid';

interface OutputItem {
  id: string;
  content: string;
  timestamp: number;
  type: 'code' | 'error';
  metadata?: {
    tokens: number;
    model: string;
  };
}

const PromptWorkspace: React.FC = () => {
  // State for the prompt editor
  const [currentPrompt, setCurrentPrompt] = useState('');
  const [currentSessionId, setCurrentSessionId] = useState<string | undefined>();
  const [apiKey, setApiKey] = useState('');
  
  // State for sessions and snapshots
  const [sessions, setSessions] = useState<PromptSession[]>([]);
  const [selectedSessionId, setSelectedSessionId] = useState<string | undefined>();
  
  // State for analysis
  const [analysis, setAnalysis] = useState<{
    tokenEstimation: {
      count: number;
      model: string;
      costEstimate?: number;
    };
    confidenceScore: number;
    complexity: string;
    suggestedImprovements: string[];
    promptType: string[];
  } | null>(null);
  const [isProcessing, setIsProcessing] = useState(false);
  
  // State for output history
  const [outputHistory, setOutputHistory] = useState<OutputItem[]>([]);
  
  // State for system logs
  const [systemLogs, setSystemLogs] = useState<string[]>([
    `[${new Date().toLocaleTimeString()}] System initialized`,
    `[${new Date().toLocaleTimeString()}] Ready`
  ]);
  
  // State for search
  const [searchQuery, setSearchQuery] = useState('');
  const [filteredSessions, setFilteredSessions] = useState<PromptSession[]>([]);
  
  // Load API key from localStorage (migrate from old key if present)
  useEffect(() => {
    const newKey = localStorage.getItem('openai_api_key');
    const oldKey = localStorage.getItem('openai-api-key');
    const storedApiKey = newKey || oldKey;

    if (storedApiKey) {
      setApiKey(storedApiKey);
      // migrate to new key if needed
      if (oldKey && !newKey) {
        localStorage.setItem('openai_api_key', oldKey);
        localStorage.removeItem('openai-api-key');
      }
    }
  }, []);
  
  // Load sessions from memory store
  useEffect(() => {
    const allSessions = promptMemoryStore.getAllSessions();
    setSessions(allSessions);
    setFilteredSessions(allSessions);
    
    if (allSessions.length > 0 && !currentSessionId) {
      const latestSession = allSessions.reduce((latest, session) => {
        return session.updatedAt > latest.updatedAt ? session : latest;
      }, allSessions[0]);
      
      setSelectedSessionId(latestSession.id);
    }
  }, [currentSessionId]);
  
  // Filter sessions when search query changes
  useEffect(() => {
    if (searchQuery.trim() === '') {
      setFilteredSessions(sessions);
    } else {
      const filtered = promptMemoryStore.searchSessions(searchQuery);
      setFilteredSessions(filtered);
    }
  }, [searchQuery, sessions]);
  
  // Add a system log
  const addSystemLog = (message: string) => {
    setSystemLogs(prev => [...prev, `[${new Date().toLocaleTimeString()}] ${message}`]);
  };
  
  // Handle prompt execution
  const handleExecute = (result: {
    error?: string;
    code?: string;
    usage?: {
      total_tokens: number;
    };
  }) => {
    setIsProcessing(true);
    
    // Add to output history
    const outputItem: OutputItem = {
      id: uuidv4(),
      content: result.error ? result.error : (result.code ?? ''),
      timestamp: Date.now(),
      type: result.error ? 'error' : 'code',
      metadata: result.usage ? {
        tokens: result.usage.total_tokens,
        model: 'gpt-4'
      } : undefined
    };
    
    setOutputHistory(prev => [...prev, outputItem]);
    addSystemLog(`Execution completed: ${result.error ? 'Error' : 'Success'}`);
    
<<<<<<< HEAD
=======
    
>>>>>>> 89d374e4
    // Analyze the prompt
    try {
      const promptAnalysis = promptAnalyzer.analyzePrompt(currentPrompt);
      setAnalysis(promptAnalysis);
    } catch (error) {
      console.error('Error analyzing prompt:', error);
      addSystemLog(`Error analyzing prompt: ${error.message}`);
    }
    
    setIsProcessing(false);
  };
  
<<<<<<< HEAD
=======
  
  // Handle session selection
>>>>>>> 89d374e4
  const handleSelectSession = (sessionId: string) => {
    setSelectedSessionId(sessionId);
    
    const session = promptMemoryStore.getSession(sessionId);
    const currentSnapshot = session?.currentSnapshotId 
      ? session.snapshots.find(s => s.id === session.currentSnapshotId)
      : undefined;
      
    if (currentSnapshot) {
      setCurrentPrompt(currentSnapshot.content);
      
      // Analyze the prompt
      const promptAnalysis = promptAnalyzer.analyzePrompt(currentSnapshot.content);
      setAnalysis(promptAnalysis);
      
      addSystemLog(`Loaded session: ${session.name}`);
    }
  };
  
  // Handle saving a prompt
  const handleSavePrompt = (sessionId: string) => {
    setCurrentSessionId(sessionId);
    addSystemLog(`Saved prompt to session: ${sessionId}`);
    
    // Refresh sessions
    const allSessions = promptMemoryStore.getAllSessions();
    setSessions(allSessions);
  };
  
  // Handle creating a new session
  const handleCreateSession = () => {
    const newSession = promptMemoryStore.createSession(
      `Session ${new Date().toLocaleString()}`,
      '',
      []
    );
    
    setSessions(prev => [...prev, newSession]);
    setSelectedSessionId(newSession.id);
    addSystemLog(`Created new session: ${newSession.id}`);
  };
  
  // Handle deleting a session
  const handleDeleteSession = (sessionId: string) => {
    promptMemoryStore.deleteSession(sessionId);
    setSessions(prev => prev.filter(s => s.id !== sessionId));
    
    if (selectedSessionId === sessionId) {
      setSelectedSessionId(undefined);
      setCurrentPrompt('');
    }
    
    addSystemLog(`Deleted session: ${sessionId}`);
  };
  
  // Handle rollback to a snapshot
  const handleRollback = (snapshotId: string) => {
    if (selectedSessionId) {
      promptMemoryStore.rollbackToSnapshot(selectedSessionId, snapshotId);
      
      const session = promptMemoryStore.getSession(selectedSessionId);
      if (session) {
        const snapshot = session.snapshots.find(s => s.id === snapshotId);
        if (snapshot) {
          setCurrentPrompt(snapshot.content);
          addSystemLog(`Rolled back to snapshot: ${snapshotId}`);
        }
      }
    }
  };
  
// Handle clearing output history
  const handleClearOutputHistory = () => {
    setOutputHistory([]);
    addSystemLog('Cleared output history');
  };
  
  // Handle copying an output item
  const handleCopyOutput = (item: OutputItem) => {
    navigator.clipboard.writeText(item.content).then(() => {
      addSystemLog(`Copied output: ${item.id}`);
    }).catch(err => {
      addSystemLog(`Failed to copy output: ${item.id}. Error: ${err}`);
    });
  };
  
  // Handle removing an output item
  const handleRemoveOutput = (id: string) => {
    setOutputHistory(prev => prev.filter(item => item.id !== id));
    addSystemLog(`Removed output: ${id}`);
  };
  
  // Handle saving API key
  const handleSaveApiKey = () => {
    localStorage.setItem('openai_api_key', apiKey);
    localStorage.removeItem('openai-api-key');
    addSystemLog('Saved API key');
  };

  // Format date for display
  const formatDate = (timestamp: number): string => {
    return new Date(timestamp).toLocaleString();
  };
  
  return (
    <div className="flex flex-col h-full">
      <div className="flex-1 overflow-hidden">
        <ResizablePanelGroup direction="horizontal">
          <ResizablePanel defaultSize={20} minSize={15} maxSize={30}>
            <div className="h-full flex flex-col bg-black/20 backdrop-blur-sm border-r border-purple-500/20 p-2">
              <div className="flex items-center justify-between mb-4">
                <h2 className="text-lg font-bold bg-gradient-to-r from-purple-400 to-pink-400 bg-clip-text text-transparent">
                  Sessions
                </h2>
                
                <Button
                  variant="ghost"
                  size="sm"
                  onClick={handleCreateSession}
                  className="h-8 text-purple-400 hover:text-purple-300 hover:bg-purple-500/20"
                >
                  <Plus className="h-4 w-4" />
                </Button>
              </div>
              
              <div className="mb-4">
                <div className="relative">
                  <Search className="absolute left-2 top-1/2 transform -translate-y-1/2 h-4 w-4 text-gray-400" />
                  <Input
                    value={searchQuery}
                    onChange={(e) => {
                      setSearchQuery(e.target.value);
                    }}
                    placeholder="Search sessions..."
                    className="pl-8 bg-black/30 border-purple-500/30 focus:border-purple-500/50 text-white"
                  />
                </div>
              </div>
              
              <ScrollArea className="flex-1">
                <div className="space-y-2">
                  {filteredSessions.length === 0 ? (
                    <div className="text-center py-4">
                      <p className="text-sm text-gray-400">No sessions found</p>
                    </div>
                  ) : (
                    filteredSessions.map((session) => (
                      <Card
                        key={session.id}
                        className={`bg-black/30 border-purple-500/10 p-3 hover:border-purple-500/30 transition-colors cursor-pointer ${
                          selectedSessionId === session.id ? 'border-purple-500/50 bg-purple-500/10' : ''
                        }`}
                        onClick={() => {
                          handleSelectSession(session.id);
                        }}
                      >
                        <div className="flex items-center justify-between mb-1">
                          <h3 className="text-sm font-medium text-white">{session.name}</h3>
                          
                          <Button
                            variant="ghost"
                            size="sm"
                            onClick={(e) => {
                              e.stopPropagation();
                              handleDeleteSession(session.id);
                            }}
                            className="h-6 w-6 p-0 text-gray-400 hover:text-red-300 hover:bg-red-500/10"
                          >
                            <Trash className="h-3 w-3" />
                          </Button>
                        </div>
                        
                        <div className="flex items-center justify-between">
                          <span className="text-xs text-gray-400">
                            {formatDate(session.updatedAt)}
                          </span>
                          
                          <div className="flex items-center space-x-1">
                            <Badge className="bg-purple-500/10 text-purple-300 border-purple-500/30 text-xs">
                              {session.snapshots.length} snapshots
                            </Badge>
                          </div>
                        </div>
                        
                        {session.tags.length > 0 && (
                          <div className="mt-2 flex flex-wrap gap-1">
                            {session.tags.map(tag => (
                              <Badge 
                                key={tag} 
                                variant="outline"
                                className="bg-purple-500/10 text-purple-300 border-purple-500/30 text-xs"
                              >
                                {tag}
                              </Badge>
                            ))}
                          </div>
                        )}
                      </Card>
                    ))
                  )}
                </div>
              </ScrollArea>
              
              <div className="mt-4 pt-4 border-t border-purple-500/20">
                <div className="flex items-center justify-between mb-2">
                  <h3 className="text-sm font-medium text-white">Storage</h3>
                  
                  <div className="flex items-center space-x-1">
                    <Button
                      variant="ghost"
                      size="sm"
                      className="h-7 text-purple-400 hover:text-purple-300 hover:bg-purple-500/20"
                    >
                      <Upload className="h-3 w-3 mr-1" />
                      Import
                    </Button>
                    
                    <Button
                      variant="ghost"
                      size="sm"
                      className="h-7 text-purple-400 hover:text-purple-300 hover:bg-purple-500/20"
                    >
                      <Download className="h-3 w-3 mr-1" />
                      Export
                    </Button>
                  </div>
                </div>
                
                <Card className="bg-black/30 border-purple-500/10 p-2">
                  <div className="flex items-center justify-between mb-1">
                    <div className="flex items-center">
                      <Database className="h-3 w-3 text-purple-400 mr-1" />
                      <span className="text-xs text-gray-400">Cloud Storage</span>
                    </div>
                    
                    <Badge 
                      variant="outline" 
                      className="text-xs bg-red-500/10 text-red-300 border-red-500/30"
                    >
                      Offline
                    </Badge>
                  </div>
                  
                  <Button
                    variant="outline"
                    size="sm"
                    className="w-full mt-1 h-7 bg-black/20 border-purple-500/30 hover:bg-purple-500/20 text-xs"
                  >
                    Connect
                  </Button>
                </Card>
              </div>
            </div>
          </ResizablePanel>
          
          <ResizablePanel defaultSize={55}>
            <div className="h-full flex flex-col p-4">
              <Tabs defaultValue="editor" className="flex-1 flex flex-col">
                <TabsList className="bg-black/20 mb-4">
                  <TabsTrigger value="editor" className="data-[state=active]:bg-purple-500/20">
                    <Code className="h-4 w-4 mr-2" />
                    Prompt Editor
                  </TabsTrigger>
                  <TabsTrigger value="history" className="data-[state=active]:bg-purple-500/20">
                    <History className="h-4 w-4 mr-2" />
                    Version History
                  </TabsTrigger>
                  <TabsTrigger value="automation" className="data-[state=active]:bg-purple-500/20">
                    <Zap className="h-4 w-4 mr-2" />
                    Automation
                  </TabsTrigger>
                  <TabsTrigger value="settings" className="data-[state=active]:bg-purple-500/20">
                    <Settings className="h-4 w-4 mr-2" />
                    Settings
                  </TabsTrigger>
                </TabsList>
                
                <TabsContent value="editor" className="flex-1 flex flex-col">
                  <PromptEditor
                    initialPrompt={currentPrompt}
                    sessionId={selectedSessionId}
                    onSave={handleSavePrompt}
                    onExecute={handleExecute}
                  />
                </TabsContent>
                
                <TabsContent value="history" className="flex-1">
                  {selectedSessionId ? (
                    <VersionDiff
                      sessionId={selectedSessionId}
                      onRollback={handleRollback}
                    />
                  ) : (
                    <div className="flex items-center justify-center h-full">
                      <p className="text-gray-400">Select a session to view version history</p>
                    </div>
                  )}
                </TabsContent>
                
                <TabsContent value="automation" className="flex-1">
                  <AutomationPanel
                    prompt={currentPrompt}
                    apiKey={apiKey}
                  />
                </TabsContent>
                
                <TabsContent value="settings" className="flex-1">
                  <Card className="bg-black/40 border-purple-500/20 p-4">
                    <h3 className="text-lg font-medium mb-4 flex items-center">
                      <Settings className="h-5 w-5 text-purple-400 mr-2" />
                      Settings
                    </h3>
                    
                    <div className="space-y-4">
                      <div>
                        <h4 className="text-sm font-medium mb-2">API Keys</h4>
                        <div className="space-y-2">
                          <div>
                            <label className="text-xs text-gray-400 mb-1 block">OpenAI API Key</label>
                            <div className="flex space-x-2">
                              <Input
                                type="password"
                                value={apiKey}
                                onChange={(e) => {
                                  setApiKey(e.target.value);
                                }}
                                placeholder="sk-..."
                                className="flex-1 bg-black/30 border-purple-500/30"
                              />
                              <Button
                                variant="outline"
                                onClick={handleSaveApiKey}
                                className="bg-black/20 border-purple-500/30 hover:bg-purple-500/20"
                              >
                                <Save className="h-4 w-4 mr-2" />
                                Save
                              </Button>
                            </div>
                          </div>
                        </div>
                      </div>
                      
                      <div>
                        <h4 className="text-sm font-medium mb-2">UI Settings</h4>
                        <div className="space-y-2">
                          <div className="flex items-center justify-between">
                            <label className="text-xs text-gray-400">Theme</label>
                            <select
                              className="bg-black/30 border border-purple-500/30 rounded-md px-3 py-1 text-sm text-white"
                            >
                              <option value="cyberpunk">Cyberpunk</option>
                              <option value="neon">Neon</option>
                              <option value="midnight">Midnight</option>
                              <option value="matrix">Matrix</option>
                            </select>
                          </div>
                          
                          <div className="flex items-center justify-between">
                            <label className="text-xs text-gray-400">Font Size</label>
                            <select
                              className="bg-black/30 border border-purple-500/30 rounded-md px-3 py-1 text-sm text-white"
                            >
                              <option value="small">Small</option>
                              <option value="medium">Medium</option>
                              <option value="large">Large</option>
                            </select>
                          </div>
                        </div>
                      </div>
                      
                      <div>
                        <h4 className="text-sm font-medium mb-2">Storage</h4>
                        <div className="space-y-2">
                          <Button
                            variant="outline"
                            className="w-full bg-black/20 border-purple-500/30 hover:bg-purple-500/20"
                          >
                            <Trash className="h-4 w-4 mr-2" />
                            Clear Local Storage
                          </Button>
                        </div>
                      </div>
                    </div>
                  </Card>
                </TabsContent>
              </Tabs>
            </div>
          </ResizablePanel>
          
          <ResizablePanel defaultSize={25} minSize={20} maxSize={40}>
            <div className="h-full flex flex-col bg-black/20 backdrop-blur-sm border-l border-purple-500/20 p-2">
              <Tabs defaultValue="analysis" className="flex-1 flex flex-col">
                <TabsList className="bg-black/20 mb-4">
                  <TabsTrigger value="analysis" className="data-[state=active]:bg-purple-500/20">
                    <Layers className="h-4 w-4 mr-2" />
                    Analysis
                  </TabsTrigger>
                  <TabsTrigger value="tags" className="data-[state=active]:bg-purple-500/20">
                    <Tag className="h-4 w-4 mr-2" />
                    Auto-Tags
                  </TabsTrigger>
                  <TabsTrigger value="metrics" className="data-[state=active]:bg-purple-500/20">
                    <BarChart3 className="h-4 w-4 mr-2" />
                    Metrics
                  </TabsTrigger>
                </TabsList>
                
                <TabsContent value="analysis" className="flex-1 overflow-auto">
                  {analysis ? (
                    <div className="space-y-4">
                      <Card className="bg-black/30 border-purple-500/10 p-3">
                        <h3 className="text-sm font-medium mb-2 flex items-center">
                          <Layers className="h-4 w-4 text-purple-400 mr-2" />
                          Token Estimation
                        </h3>
                        
                        <div className="space-y-2">
                          <div className="flex justify-between">
                            <span className="text-xs text-gray-400">Count:</span>
                            <span className="text-xs font-medium">{analysis.tokenEstimation.count}</span>
                          </div>
                          
                          <div className="flex justify-between">
                            <span className="text-xs text-gray-400">Model:</span>
                            <span className="text-xs font-medium">{analysis.tokenEstimation.model}</span>
                          </div>
                          
                          {analysis.tokenEstimation.costEstimate && (
                            <div className="flex justify-between">
                              <span className="text-xs text-gray-400">Est. Cost:</span>
                              <span className="text-xs font-medium">${analysis.tokenEstimation.costEstimate.toFixed(4)}</span>
                            </div>
                          )}
                        </div>
                      </Card>
                      
                      <Card className="bg-black/30 border-purple-500/10 p-3">
                        <h3 className="text-sm font-medium mb-2 flex items-center">
                          <BarChart3 className="h-4 w-4 text-purple-400 mr-2" />
                          Confidence Score
                        </h3>
                        
                        <div className="space-y-2">
                          <div className="w-full bg-black/40 rounded-full h-2.5">
                            <div 
                              className="bg-gradient-to-r from-purple-500 to-pink-500 h-2.5 rounded-full" 
                              style={{ width: `${analysis.confidenceScore}%` }}
                            ></div>
                          </div>
                          
                          <div className="flex justify-between">
                            <span className="text-xs text-gray-400">Score:</span>
                            <span className="text-xs font-medium">{analysis.confidenceScore}%</span>
                          </div>
                          
                          <div className="flex justify-between">
                            <span className="text-xs text-gray-400">Complexity:</span>
                            <Badge 
                              variant="outline"
                              className={`
                                text-xs 
                                ${analysis.complexity === 'simple' ? 'bg-green-500/10 text-green-300 border-green-500/30' : 
                                  analysis.complexity === 'moderate' ? 'bg-yellow-500/10 text-yellow-300 border-yellow-500/30' : 
                                  'bg-red-500/10 text-red-300 border-red-500/30'}
                              `}
                            >
                              {analysis.complexity}
                            </Badge>
                          </div>
                        </div>
                      </Card>
                      
                      <Card className="bg-black/30 border-purple-500/10 p-3">
                        <h3 className="text-sm font-medium mb-2 flex items-center">
                          <Zap className="h-4 w-4 text-purple-400 mr-2" />
                          Suggested Improvements
                        </h3>
                        
                        {analysis.suggestedImprovements.length > 0 ? (
                          <ul className="space-y-1">
                            {analysis.suggestedImprovements.map((suggestion: string, index: number) => (
                              <li key={index} className="text-xs text-gray-300 flex items-start">
                                <span className="text-purple-400 mr-2">•</span>
                                {suggestion}
                              </li>
                            ))}
                          </ul>
                        ) : (
                          <p className="text-xs text-gray-400">No suggestions available.</p>
                        )}
                      </Card>
                    </div>
                  ) : (
                    <div className="flex items-center justify-center h-full">
                      <p className="text-gray-400">No analysis available</p>
                    </div>
                  )}
                </TabsContent>
                
                <TabsContent value="tags" className="flex-1 overflow-auto">
                  <div className="space-y-4">
                    <Card className="bg-black/30 border-purple-500/10 p-3">
                      <h3 className="text-sm font-medium mb-2 flex items-center">
                        <Tag className="h-4 w-4 text-purple-400 mr-2" />
                        Auto-Detected Tags
                      </h3>
                      
                      {analysis && analysis.promptType.length > 0 ? (
                        <div className="flex flex-wrap gap-2">
                          {analysis.promptType.map((type: string) => (
                            <Badge 
                              key={type} 
                              variant="outline"
                              className="bg-purple-500/10 text-purple-300 border-purple-500/30"
                            >
                              {type}
                            </Badge>
                          ))}
                        </div>
                      ) : (
                        <p className="text-xs text-gray-400">No tags detected</p>
                      )}
                    </Card>
                    
                    <Card className="bg-black/30 border-purple-500/10 p-3">
                      <h3 className="text-sm font-medium mb-2 flex items-center">
                        <Tag className="h-4 w-4 text-purple-400 mr-2" />
                        Available Categories
                      </h3>
                      
                      <div className="flex flex-wrap gap-2">
                        {autoTagger.getAllCategories().map((category) => (
                          <Badge 
                            key={category} 
                            variant="outline"
                            className="bg-black/40 text-gray-300 border-gray-500/30 hover:bg-purple-500/10 hover:text-purple-300 hover:border-purple-500/30 cursor-pointer transition-colors"
                          >
                            {category}
                          </Badge>
                        ))}
                      </div>
                    </Card>
                  </div>
                </TabsContent>
                
                <TabsContent value="metrics" className="flex-1 overflow-auto">
                  <TokenMetrics 
                    tokenCount={analysis?.tokenEstimation.count ?? 0}
                    confidenceScore={analysis?.confidenceScore ?? 0}
                    modelName="GPT-4"
                    isProcessing={isProcessing}
                    logs={systemLogs}
                  />
                </TabsContent>
              </Tabs>
            </div>
          </ResizablePanel>
        </ResizablePanelGroup>
      </div>
      
      {/* Output History */}
      {outputHistory.length > 0 && (
        <div className="fixed bottom-4 right-4 w-80 max-h-96 overflow-y-auto bg-black/70 border border-purple-700 rounded p-2 space-y-2 backdrop-blur">
          <div className="flex justify-between items-center mb-2">
            <span className="font-semibold text-purple-300">Output</span>
            <Button size="sm" variant="ghost" onClick={handleClearOutputHistory}>
              Clear
            </Button>
          </div>
          {outputHistory.map((item) => (
            <div key={item.id} className="border border-purple-700 rounded p-2">
              <pre className="whitespace-pre-wrap break-words text-sm text-white">
                {item.content}
              </pre>
              <div className="flex justify-end gap-1 mt-1">
                <Button size="sm" variant="ghost" onClick={() => handleCopyOutput(item)}>
                  Copy
                </Button>
                <Button size="sm" variant="ghost" onClick={() => handleRemoveOutput(item.id)}>
                  Remove
                </Button>
              </div>
            </div>
          ))}
        </div>
      )}
    </div>
  );
};

export default PromptWorkspace;
<|MERGE_RESOLUTION|>--- conflicted
+++ resolved
@@ -152,10 +152,9 @@
     setOutputHistory(prev => [...prev, outputItem]);
     addSystemLog(`Execution completed: ${result.error ? 'Error' : 'Success'}`);
     
-<<<<<<< HEAD
-=======
-    
->>>>>>> 89d374e4
+const A = 1;
+const B = 2;
+
     // Analyze the prompt
     try {
       const promptAnalysis = promptAnalyzer.analyzePrompt(currentPrompt);
@@ -168,11 +167,8 @@
     setIsProcessing(false);
   };
   
-<<<<<<< HEAD
-=======
-  
-  // Handle session selection
->>>>>>> 89d374e4
+// Handle session selection
+
   const handleSelectSession = (sessionId: string) => {
     setSelectedSessionId(sessionId);
     
