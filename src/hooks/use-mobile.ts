--- conflicted
+++ resolved
@@ -1,101 +1,80 @@
-<<<<<<< HEAD
-import * as React from "react"
+import * as React from "react";
 
-const MOBILE_QUERY = "(max-width: 768px)"
+// ---[ MOBILE DETECTION CONSTANTS ]---
+const MOBILE_BREAKPOINT = 768;
+const MOBILE_QUERY = `(max-width: ${MOBILE_BREAKPOINT - 1}px)`;
 
-// Mobile detection hook
-export function useMobile(): boolean {
-  return useIsMobile()
-import * as React from "react"
+/**
+ * useIsMobile
+ * A highly robust, cross-browser React hook to detect mobile viewport.
+ * Uses matchMedia for modern browsers, with window resize fallback.
+ * Returns: boolean, true if device is below MOBILE_BREAKPOINT px.
+ */
+export function useIsMobile(): boolean {
+  // Function to determine initial mobile state
+  const getIsMobile = (): boolean => {
+    // If server-side, always return false to avoid hydration mismatch
+    if (typeof window === "undefined") return false;
+    // Use matchMedia if available for real-time media query evaluation
+    if ("matchMedia" in window) {
+      return window.matchMedia(MOBILE_QUERY).matches;
+    }
+    // Fallback to direct width measurement
+    return window.innerWidth < MOBILE_BREAKPOINT;
+  };
 
-const MOBILE_QUERY = "(max-width: 768px)"
-
-export function useIsMobile(): boolean {
-  const getMatch = () =>
-    typeof window !== "undefined" && window.matchMedia(MOBILE_QUERY).matches
-
-  const [isMobile, setIsMobile] = React.useState(getMatch)
+  // React state to track mobile status
+  const [isMobile, setIsMobile] = React.useState<boolean>(getIsMobile);
 
   React.useEffect(() => {
-    if (typeof window === "undefined") return
+    // If not running in a browser environment, do nothing
+    if (typeof window === "undefined") return;
 
-    const mql = window.matchMedia(MOBILE_QUERY)
-    const onChange = () => setIsMobile(mql.matches)
+    // ---[ MediaQueryList Event Handler ]---
+    let mql: MediaQueryList | null = null;
+    let mqlListener: ((this: MediaQueryList, ev: MediaQueryListEvent) => any) | null = null;
+    let resizeListener: (() => void) | null = null;
 
-    mql.addEventListener("change", onChange)
-    setIsMobile(mql.matches)
+    // Prefer matchMedia if supported
+    if ("matchMedia" in window) {
+      mql = window.matchMedia(MOBILE_QUERY);
 
-    return () => mql.removeEventListener("change", onChange)
-  }, [])
+      // Update state on media query match change
+      mqlListener = (event: MediaQueryListEvent) => {
+        setIsMobile(event.matches);
+      };
+      mql.addEventListener("change", mqlListener);
 
-  return isMobile
+      // Set initial state
+      setIsMobile(mql.matches);
+    } else {
+      // Legacy: Fallback to resize event
+      resizeListener = () => {
+        setIsMobile(window.innerWidth < MOBILE_BREAKPOINT);
+      };
+      window.addEventListener("resize", resizeListener);
+
+      // Set initial state
+      setIsMobile(window.innerWidth < MOBILE_BREAKPOINT);
+    }
+
+    // ---[ Cleanup on Unmount ]---
+    return () => {
+      if (mql && mqlListener) mql.removeEventListener("change", mqlListener);
+      if (resizeListener) window.removeEventListener("resize", resizeListener);
+    };
+    // MOBILE_QUERY is static, so it’s safe to omit from deps
+    // eslint-disable-next-line
+  }, []);
+
+  return isMobile;
 }
 
-export function useIsMobile(): boolean {
-  const getMatch = () =>
-    typeof window !== "undefined" && window.matchMedia(MOBILE_QUERY).matches
-
-  const [isMobile, setIsMobile] = React.useState(() => getMatch())
-
-  React.useEffect(() => {
-    if (typeof window === "undefined") return
-
-    const mql = window.matchMedia(MOBILE_QUERY)
-    const onChange = () => setIsMobile(mql.matches)
-
-    mql.addEventListener("change", onChange)
-    setIsMobile(mql.matches)
-
-    return () => mql.removeEventListener("change", onChange)
-  }, [])
-
-  return isMobile
-=======
-import * as React from "react";
-
-const MOBILE_BREAKPOINT = 768;
-
-export function useIsMobile() {
-  const [isMobile, setIsMobile] = React.useState<boolean>(() => {
-    if (typeof window !== "undefined") {
-      return window.innerWidth < MOBILE_BREAKPOINT;
-    }
-    return false;
-  });
-
-  React.useEffect(() => {
-const [isMobile, setIsMobile] = React.useState<boolean | undefined>(undefined);
-
-  React.useEffect(() => {
-    if (typeof window !== 'undefined') {
-      try {
-        const mql = window.matchMedia(`(max-width: ${MOBILE_BREAKPOINT - 1}px)`);
-        const onChange = () => {
-          setIsMobile(window.innerWidth < MOBILE_BREAKPOINT);
-        };
-        mql.addEventListener("change", onChange);
-        setIsMobile(window.innerWidth < MOBILE_BREAKPOINT);
-        return () => mql.removeEventListener("change", onChange);
-      } catch (error) {
-        console.error('Error accessing window object:', error);
-      }
-    }
-  }, []);
-
-  return !!isMobile;
-    const onChange = () => {
-      setIsMobile(window.innerWidth < MOBILE_BREAKPOINT);
-    };
-    mql.addEventListener("change", onChange);
-    setIsMobile(window.innerWidth < MOBILE_BREAKPOINT);
-    return () => mql.removeEventListener("change", onChange);
-  }, []);
-
-  return !!isMobile;
-}
-
-export function useMobile() {
+/**
+ * useMobile
+ * Legacy alias for useIsMobile, returns { isMobile } object for backward compatibility
+ */
+export function useMobile(): { isMobile: boolean } {
   const isMobile = useIsMobile();
   return { isMobile };
->>>>>>> 1486ea12
-}+}
